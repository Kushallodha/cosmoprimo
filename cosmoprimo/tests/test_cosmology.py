--- conflicted
+++ resolved
@@ -741,13 +741,6 @@
 
 
 def test_isitgr():
-<<<<<<< HEAD
-=======
-    cosmo = Cosmology(engine='isitgr')
-    cosmo['Q0']
-    exit()
-
->>>>>>> da6e7c4a
     cosmo_camb = Cosmology(engine='camb')
     try:
         cosmo = Cosmology(engine='isitgr')
@@ -868,15 +861,10 @@
         test_jax = jax.jit(test)
         list_params = [{'m_ncdm': 0.4, 'w0_fld': -0.6, 'wa_fld': -1.}, {'m_ncdm': 5., 'w0_fld': -0.8, 'wa_fld': -0.5}]
         for params in list_params:
-<<<<<<< HEAD
-            assert np.allclose(test(**params), ref(**params), rtol=2e-6, atol=1e-4)
-            assert np.allclose(test_jax(**params), ref(**params), rtol=2e-6, atol=1e-4)
-=======
             ref(**params)
             test(**params)
             assert np.allclose(test(**params), ref(**params), rtol=1e-6, atol=1e-4)
             assert np.allclose(test_jax(**params), ref(**params), rtol=1e-6, atol=1e-4)
->>>>>>> da6e7c4a
         t0 = time.time()
         for params in list_params: test_jax(**params)
         dt_test = time.time() - t0
